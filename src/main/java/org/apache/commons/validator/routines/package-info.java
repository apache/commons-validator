--- conflicted
+++ resolved
@@ -45,22 +45,14 @@
  * <li>4.2 <a href="#other.regex">Regular Expression validation</a></li>
  * <li>4.3 <a href="#other.checkdigit">Check Digit Validation/Calculation</a></li>
  * <li>4.4 <a href="#other.code">General Code Validation</a></li>
-<<<<<<< HEAD
- * <li>4.5 <a href="#other.isbn">ISBN Validation</a></li>
- * <li>4.6 <a href="#other.inet">IP Address Validation</a></li>
- * <li>4.7 <a href="#other.email">Email Address Validation</a></li>
- * <li>4.8 <a href="#other.url">URL Validation</a></li>
- * <li>4.9 <a href="#other.domain">Domain Name Validation</a></li>
- * <li>4.10 <a href="#other.sirene">SIRENE Validation</a></li>
- * <li>4.11 <a href="#other.vatin">VATIN Validation</a></li>
-=======
  * <li>4.5 <a href="#other.iban">IBAN Validation</a></li>
  * <li>4.6 <a href="#other.isbn">ISBN Validation</a></li>
  * <li>4.7 <a href="#other.inet">IP Address Validation</a></li>
  * <li>4.8 <a href="#other.email">Email Address Validation</a></li>
  * <li>4.9 <a href="#other.url">URL Validation</a></li>
  * <li>4.10 <a href="#other.domain">Domain Name Validation</a></li>
->>>>>>> a952e2fb
+ * <li>4.11 <a href="#other.sirene">SIRENE Validation</a></li>
+ * <li>4.12 <a href="#other.vatin">VATIN Validation</a></li>
  * </ul>
  * </li>
  * </ul>
@@ -775,7 +767,7 @@
  * }
  * </pre>
  * <a id="other.sirene"></a>
- * <h2>4.10 SIRENE Validation</h2>
+ * <h2>4.11 SIRENE Validation</h2>
  * <p>
  * <a href="SireneValidator.html">SireneValidator</a> provides validation of French SIREN and SIRET codes.
  * SIREN codes are given to businesses and nonprofit associations,
@@ -801,7 +793,7 @@
  * }
  * </pre>
  * <a id="other.vatin"></a>
- * <h2>4.11 VATIN Validation</h2>
+ * <h2>4.12 VATIN Validation</h2>
  * <p>
  * <a href="VATINValidator.html">VATINValidator</a> provides validation of VAT Identification Number (VATIN)
  * of European Union countries. A valid and registered VAT number of the customer company is a material
