/*
 * Licensed to the Apache Software Foundation (ASF) under one or more
 * contributor license agreements.  See the NOTICE file distributed with
 * this work for additional information regarding copyright ownership.
 * The ASF licenses this file to You under the Apache License, Version 2.0
 * (the "License"); you may not use this file except in compliance with
 * the License.  You may obtain a copy of the License at
 *
 *      http://www.apache.org/licenses/LICENSE-2.0
 *
 * Unless required by applicable law or agreed to in writing, software
 * distributed under the License is distributed on an "AS IS" BASIS,
 * WITHOUT WARRANTIES OR CONDITIONS OF ANY KIND, either express or implied.
 * See the License for the specific language governing permissions and
 * limitations under the License.
 */
package org.apache.commons.validator.routines.checkdigit;

import java.io.BufferedReader;
import java.io.InputStreamReader;
import java.util.ArrayList;
import java.util.List;

import org.junit.Assert;


/**
 * IBAN Check Digit Test.
 *
 * @since 1.4
 */
public class IBANCheckDigitTest extends AbstractCheckDigitTest {

    /**
     * Constructor
     * @param name test name
     */
    public IBANCheckDigitTest(final String name) {
        super(name);
        checkDigitLth = 2;
    }

    /**
     * Set up routine & valid codes.
     */
    @Override
    protected void setUp() throws Exception {
        super.setUp();
        routine = IBANCheckDigit.IBAN_CHECK_DIGIT;
        valid  = new String[]  {
                "AD1200012030200359100100",      // Andorra
                "AE070331234567890123456",       // United Arab Emirates
                "AL47212110090000000235698741",  // Albania
                "AT611904300234573201",          // Austria
                "AZ21NABZ00000000137010001944",  // Azerbaijan
                "BA391290079401028494",          // Bosnia and Herzegovina
                "BE62510007547061",              // Belgium
                "BE68539007547034",              // Belgium
                "BG80BNBG96611020345678",        // Bulgaria
                "BH67BMAG00001299123456",        // Bahrain
<<<<<<< HEAD
                "BI4210000100010000332045181",  // Burundi
=======
                "BI4210000100010000332045181",   // Burundi
>>>>>>> 376d0ea6
                "BR1800000000141455123924100C2", // Brazil
                "BY13NBRB3600900000002Z00AB00",  // Belarus
                "CH3900700115201849173",         // Switzerland
                "CH9300762011623852957",         // Switzerland
                "CR05015202001026284066",        // Costa Rica
                "CY17002001280000001200527600",  // Cyprus
                "CZ6508000000192000145399",      // Czechoslovakia
                "DE89370400440532013000",        // Germany
                "DJ2110002010010409943020008",   // Djibouti
                "DK5000400440116243",            // Denmark
                "DO28BAGR00000001212453611324",  // Dominican Republic
                "EE382200221020145685",          // Estonia
                "ES8023100001180000012345",      // Spain
                "FI2112345600000785",            // Finland
                "FO6264600001631634",            // Denmark (Faroes)
                "FR1420041010050500013M02606",   // France
                "GB29NWBK60161331926819",        // UK
                "GI75NWBK000000007099453",       // Gibraltar
                "GL8964710001000206",            // Denmark (Greenland)
                "GR1601101250000000012300695",   // Greece
                "GT82TRAJ01020000001210029690",  // Guatemala
                "HR1210010051863000160",         // Croatia
                "HU42117730161111101800000000",  // Hungary
                "IE29AIBK93115212345678",        // Ireland
                "IL620108000000099999999",       // Israel
                "IQ98NBIQ850123456789012",       // Iraq
                "IS140159260076545510730339",    // Iceland
                "IT60X0542811101000000123456",   // Italy
                "JO94CBJO0010000000000131000302",// Jordan
                "KW81CBKU0000000000001234560101",// Kuwait
                "KZ86125KZT5004100100",          // Kazakhstan
                "LB62099900000001001901229114",  // Lebanon
                "LC55HEMM000100010012001200023015",//Saint Lucia
                "LI21088100002324013AA",         // Liechtenstein (Principality of)
                "LT121000011101001000",          // Lithuania
                "LU280019400644750000",          // Luxembourg
                "LV80BANK0000435195001",         // Latvia
                "MC5811222000010123456789030",   // Monaco
                "MD24AG000225100013104168",      // Moldova
                "ME25505000012345678951",        // Montenegro
                "MK07250120000058984",           // Macedonia, Former Yugoslav Republic of
                "MR1300020001010000123456753",   // Mauritania
                "MT84MALT011000012345MTLCAST001S",// Malta
                "MU17BOMM0101101030300200000MUR",// Mauritius
                "NL39RABO0300065264",            // Netherlands
                "NL91ABNA0417164300",            // Netherlands
                "NO9386011117947",               // Norway
                "PK36SCBL0000001123456702",      // Pakistan
                "PL27114020040000300201355387",  // Poland
                "PL60102010260000042270201111",  // Poland
                "PS92PALS000000000400123456702", // Palestine, State of
                "PT50000201231234567890154",     // Portugal
                "QA58DOHB00001234567890ABCDEFG", // Qatar
                "RO49AAAA1B31007593840000",      // Romania
                "RS35260005601001611379",        // Serbia
                "RU0204452560040702810412345678901",// Russia
                "SA0380000000608010167519",      // Saudi Arabia
                "SC18SSCB11010000000000001497USD",// Seychelles
                "SD8811123456789012",            // Sudan
                "SE3550000000054910000003",      // Sweden
                "SD2129010501234001",            // Sudan
                "SI56191000000123438",           // Slovenia
                "SK3112000000198742637541",      // Slovak Republic
                "SM86U0322509800000000270100",   // San Marino
                "ST68000100010051845310112",     // Sao Tome and Principe
                "SV62CENR00000000000000700025",  // El Salvador
                "TL380080012345678910157",       // Timor-Leste
                "TN5910006035183598478831",      // Tunisia
                "TR330006100519786457841326",    // Turkey
                "UA213223130000026007233566001", // Ukraine
                "VA59001123000012345678",        // Vatican City State
                "VG96VPVG0000012345678901",      // Virgin Islands, British
                "XK051212012345678906",          // Republic of Kosovo

                // Codes AA and ZZ will never be used as ISO countries nor in IBANs
                // add some dummy calculated codes to test the limits
                // Current minimum length is Norway = 15
                // Current maximum length is Malta  = 31
                // N.B. These codes will fail online checkers which validate the IBAN format
                //234567890123456789012345678901
                "AA0200000000053",
                "AA9700000000089",
                "AA9800000000071",
                "ZZ02ZZZZZZZZZZZZZZZZZZZZZZZZZ04",
                "ZZ97ZZZZZZZZZZZZZZZZZZZZZZZZZ40",
                "ZZ98ZZZZZZZZZZZZZZZZZZZZZZZZZ22",
                };
        /*
         *  sources
         *  https://intranet.birmingham.ac.uk/finance/documents/public/IBAN.pdf
         *  http://www.paymentscouncil.org.uk/resources_and_publications/ibans_in_europe/
         */
        invalid = new String[] {
                "510007+47061BE63",
                "IE01AIBK93118702569045",
                "AA0000000000089",
                "AA9900000000053",
        };
        zeroSum = null;
        missingMessage = "Invalid Code length=0";

    }

    /**
     * Test zero sum
     */
    @Override
    public void testZeroSum() {
        // ignore, don't run this test

        // example code used to create dummy IBANs
//        try {
//            for(int i=0; i<97;i++) {
//                String check = String.format("ZZ00ZZZZZZZZZZZZZZZZZZZZZZZZZ%02d", new Object[]{Integer.valueOf(i)});
//                String chk = routine.calculate(check);
//                if (chk.equals("97")||chk.equals("98")||chk.equals("02")) {
//                    System.out.println(check+ " "+chk);
//                }
//            }
//        } catch (CheckDigitException e) {
//            e.printStackTrace();
//        }
    }

    /**
     * Returns an array of codes with invalid check digits.
     *
     * @param codes Codes with valid check digits
     * @return Codes with invalid check digits
     */
    @Override
    protected String[] createInvalidCodes(final String[] codes) {
        final List<String> list = new ArrayList<>();

        // create invalid check digit values
        for (final String code2 : codes) {
            final String code = removeCheckDigit(code2);
            final String check  = checkDigit(code2);
            for (int j = 2; j <= 98; j++) { // check digits can be from 02-98 (00 and 01 are not possible)
                final String curr =  j > 9 ? "" + j : "0" + j;
                if (!curr.equals(check)) {
                    list.add(code.substring(0, 2) + curr + code.substring(4));
                }
            }
        }

        return list.toArray(new String[0]);
    }

    /**
     * Returns a code with the Check Digits (i.e. characters 3&4) set to "00".
     *
     * @param code The code
     * @return The code with the zeroed check digits
     */
    @Override
    protected String removeCheckDigit(final String code) {
        return code.substring(0, 2) + "00" + code.substring(4);
    }

    /**
     * Returns the check digit (i.e. last character) for a code.
     *
     * @param code The code
     * @return The check digit
     */
    @Override
    protected String checkDigit(final String code) {
        if (code == null || code.length() <= checkDigitLth) {
            return "";
        }
       return code.substring(2, 4);
    }

    public void testOther() throws Exception {
        try (BufferedReader rdr = new BufferedReader(
                new InputStreamReader(
                        this.getClass().getResourceAsStream("IBANtests.txt"),"ASCII"))) {
            String line;
            while((line=rdr.readLine()) != null) {
                if (!line.startsWith("#") && !line.isEmpty()) {
                    if (line.startsWith("-")) {
                        line = line.substring(1);
                        Assert.assertFalse(line, routine.isValid(line.replace(" ", "")));
                    } else {
                        Assert.assertTrue(line, routine.isValid(line.replace(" ", "")));
                    }
                }
            }
        }
    }
}<|MERGE_RESOLUTION|>--- conflicted
+++ resolved
@@ -58,11 +58,7 @@
                 "BE68539007547034",              // Belgium
                 "BG80BNBG96611020345678",        // Bulgaria
                 "BH67BMAG00001299123456",        // Bahrain
-<<<<<<< HEAD
-                "BI4210000100010000332045181",  // Burundi
-=======
                 "BI4210000100010000332045181",   // Burundi
->>>>>>> 376d0ea6
                 "BR1800000000141455123924100C2", // Brazil
                 "BY13NBRB3600900000002Z00AB00",  // Belarus
                 "CH3900700115201849173",         // Switzerland
