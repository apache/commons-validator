/*
 * Licensed to the Apache Software Foundation (ASF) under one or more
 * contributor license agreements.  See the NOTICE file distributed with
 * this work for additional information regarding copyright ownership.
 * The ASF licenses this file to You under the Apache License, Version 2.0
 * (the "License"); you may not use this file except in compliance with
 * the License.  You may obtain a copy of the License at
 *
 *      http://www.apache.org/licenses/LICENSE-2.0
 *
 * Unless required by applicable law or agreed to in writing, software
 * distributed under the License is distributed on an "AS IS" BASIS,
 * WITHOUT WARRANTIES OR CONDITIONS OF ANY KIND, either express or implied.
 * See the License for the specific language governing permissions and
 * limitations under the License.
 */
package org.apache.commons.validator.routines;

import static org.junit.jupiter.api.Assertions.assertFalse;
import static org.junit.jupiter.api.Assertions.assertTrue;

import org.junit.jupiter.api.Test;

/**
 * Tests {@link ISINValidator}.
 */
public class ISINValidatorTest {

    private static final ISINValidator VALIDATOR_TRUE = ISINValidator.getInstance(true);

    private static final ISINValidator VALIDATOR_FALSE = ISINValidator.getInstance(false);

    // @formatter:off
    private final String[] validFormat = {
            "US0378331005",
            "BMG8571G1096",
            "AU0000XVGZA3",
            "GB0002634946",
            "FR0004026250",
            "DK0009763344",
            "GB00B03MLX29",
            "US7562071065",
            "US56845T3059",
            "LU0327357389",
            "US032511BN64",
            "INE112A01023",
            "EZ0000000003", // Invented; for use in ISINValidator
<<<<<<< HEAD
            "XS0000000009",
            "EU000A0VUCF1",
            "XA2053913989",
            "XB0000000008",
            "XC0009698371",
            "XD0000000006",
            "XF0000000004",
            "QS0000000008",
            "QT0000000007",
            "QW0000000002",
    };
=======
            "XS0000000009", };
    // @formatter:on
>>>>>>> a80e71fc

    private final String[] invalidFormat = { null, "", // empty
            "   ", // empty
            "US037833100O", // proper check digit is '5', see above
            "BMG8571G109D", // proper check digit is '6', see above
            "AU0000XVGZAD", // proper check digit is '3', see above
            "GB000263494I", // proper check digit is '6', see above
            "FR000402625C", // proper check digit is '0', see above
            "DK000976334H", // proper check digit is '4', see above
            "3133EHHF3", // see VALIDATOR-422 Valid check-digit, but not valid ISIN
            "AU0000xvgzA3", // disallow lower case NSIN
            "gb0002634946", // disallow lower case ISO code
    };

    // Invalid codes if country checking is enabled
    private final String[] invalidFormatTrue = { "AA0000000006", // Invalid country code
    };

    @Test
    public void testInvalidFalse() {
        for (final String f : invalidFormat) {
            assertFalse(VALIDATOR_FALSE.isValid(f), f);
        }
    }

    @Test
    public void testInvalidTrue() {
        for (final String f : invalidFormat) {
            assertFalse(VALIDATOR_TRUE.isValid(f), f);
        }
        for (final String f : invalidFormatTrue) {
            assertFalse(VALIDATOR_TRUE.isValid(f), f);
        }
    }

    @Test
    public void testIsValidFalse() {
        for (final String f : validFormat) {
            assertTrue(VALIDATOR_FALSE.isValid(f), f);
        }
    }

    @Test
    public void testIsValidTrue() {
        for (final String f : validFormat) {
            assertTrue(VALIDATOR_TRUE.isValid(f), f);
        }
    }

}<|MERGE_RESOLUTION|>--- conflicted
+++ resolved
@@ -45,8 +45,6 @@
             "US032511BN64",
             "INE112A01023",
             "EZ0000000003", // Invented; for use in ISINValidator
-<<<<<<< HEAD
-            "XS0000000009",
             "EU000A0VUCF1",
             "XA2053913989",
             "XB0000000008",
@@ -56,11 +54,7 @@
             "QS0000000008",
             "QT0000000007",
             "QW0000000002",
-    };
-=======
             "XS0000000009", };
-    // @formatter:on
->>>>>>> a80e71fc
 
     private final String[] invalidFormat = { null, "", // empty
             "   ", // empty
